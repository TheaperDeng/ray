--- conflicted
+++ resolved
@@ -236,13 +236,8 @@
       placement_options,
       /*placement_group_capture_child_tasks=*/true,
       /*serialized_runtime_env=*/"{}",
-<<<<<<< HEAD
-      /*runtime_env_uris=*/{},
       concurrency_groups,
       max_pending_calls};
-=======
-      concurrency_groups};
->>>>>>> caa4ff37
   return actor_creation_options;
 }
 
